use std::{fmt::Display, fs};

#[derive(Debug, PartialEq, Clone)]
pub struct Matrix {
    pub rows: usize,
    pub cols: usize,
    pub data: Vec<Vec<f64>>,
}

impl Matrix {
    pub fn new(rows: usize, cols: usize) -> Self {
        Self {
            rows,
            cols,
            data: vec![vec![0.0; cols]; rows],
        }
    }

    pub fn from_file(path: &str) -> Self {
        let content = fs::read_to_string(path).unwrap_or_else(|e| panic!("{e}"));
        let mut matrix: Vec<Vec<f64>> = Vec::new();
        for rows in content.lines() {
            let mut row: Vec<f64> = Vec::new();
            let entries: Vec<&str> = rows.split_whitespace().collect();

            entries
                .iter()
                .for_each(|ent| row.push(ent.parse::<f64>().unwrap()));

            matrix.push(row);
        }

        Self {
            rows: matrix.len(),
            cols: matrix[0].len(),
            data: matrix,
        }
    }

    pub fn from_string(input: &str) -> Self {
        let mut data: Vec<Vec<f64>> = Vec::new();
        let rows: Vec<&str> = input.split(';').collect();
        for row in rows {
            let entries: Vec<&str> = row.split_whitespace().collect();
            let mut tmp_row: Vec<f64> = Vec::new();

            entries
                .iter()
                .for_each(|ent| tmp_row.push(ent.parse::<f64>().unwrap()));

            data.push(tmp_row);
        }

        let n_r = data.len();
        let n_c = data[0].len();
        Self {
            rows: n_r,
            cols: n_c,
            data,
        }
    }

    pub fn copy(&self) -> Self {
        let mut n_data: Vec<Vec<f64>> = Vec::new();

        self.data.iter().for_each(|row| n_data.push(row.to_vec()));

        Self {
            rows: self.rows,
            cols: self.cols,
            data: n_data,
        }
    pub fn print(&self) {
        self.data.iter().for_each(|v| println!("{:?}", v));
        println!();
    }

    pub fn identity(&mut self) {
        if self.rows != self.cols {
            panic!("Not a square matrix.");
        }
        for r in 0..self.rows {
            self.data[r][r] = 1.0;
        }
    }

    pub fn apply(&mut self, f: impl Fn(f64) -> f64) {
        self.data = self
            .data
            .iter()
            .map(|v| v.iter().map(|x| f(*x)).collect())
            .collect();
    }

    pub fn combine(&self, b: Self, f: impl Fn(f64, f64) -> f64) -> Self {
        if self.rows != b.rows || self.cols != b.cols {
            panic!("Matrices must be of the same size");
        }
        let mut new_matrix = Self::new(self.rows, self.cols);
        for r in 0..self.rows {
            new_matrix.data[r] = self.data[r]
                .iter()
                .zip(b.data[r].iter())
                .map(|(a, b)| f(*a, *b))
                .collect();
        }
        new_matrix
    }

    pub fn dot(&self, b: Self) -> Self {
        if self.rows != b.cols || self.cols != b.rows {
            panic!(
                "Dimensions not matched. M1 is {} by {}, M2 is {} by {}.",
                self.rows, self.cols, b.rows, b.cols
            );
        }
        let mut dp = Self::new(self.rows, b.cols);
        for i in 0..self.rows {
            for j in 0..b.cols {
                let mut sum = 0.0;
                for k in 0..b.rows {
                    sum += self.data[i][k] * b.data[k][j];
                }
                dp.data[i][j] = sum;
            }
        }
        dp
    }

    pub fn rref(&mut self) {
        if self.data[0][0] == 0.0 {
            self.swap_rows(0);
        }
        let mut lead: usize = 0;
        let rows = self.rows;
        while lead < rows {
            for r in 0..rows {
                let div = self.data[lead][lead];
                let mult = self.data[r][lead] / div;

                if r == lead {
                    self.data[lead] = self.data[lead].iter().map(|entry| entry / div).collect();
                } else {
                    for c in 0..self.cols {
                        self.data[r][c] -= self.data[lead][c] * mult;
                    }
                }
            }
            lead += 1;
        }
        self.correct();
    }

    pub fn cofactor(&self, expanded_row: usize, j: usize) -> f64 {
        let mut cut: Vec<Vec<f64>> = Vec::new();
        for r in 0..self.rows {
            if r == expanded_row {
                continue;
            }
            let mut v: Vec<f64> = Vec::new();
            for c in 0..self.cols {
                if c == j {
                    continue;
                }
                v.push(self.data[r][c]);
            }
            cut.push(v);
        }
        let n_r = cut.len();
        let n_c = cut[0].len();
        let minor = Self {
            rows: n_r,
            cols: n_c,
            data: cut,
        }
        .det();
        let base: i32 = -1;
        minor * f64::from(base.pow((expanded_row + j) as u32))
    }

    pub fn det(&self) -> f64 {
        if self.rows != self.cols {
            panic!(
                "Determinant requires matrix to be a square. Input matrix was {:?}.",
                self
            );
        }
        if self.rows == 2 && self.cols == 2 {
            self.data[0][0] * self.data[1][1] - self.data[0][1] * self.data[1][0]
        } else {
            let row: usize = 1;
            let mut det = 0.0;

            for j in 0..self.data[row].len() {
                det += self.cofactor(row, j) * self.data[row][j];
            }
            det
        }
    }

    pub fn transpose(&self) -> Self {
        let mut t = Self::new(self.cols, self.rows);
        for i in 0..self.rows {
            for j in 0..self.cols {
                t.data[j][i] = self.data[i][j];
            }
        }
        t
    }

    pub fn inverse(&self) -> Self {
        let d = self.det();
        if d == 0.0 {
            panic!("Determinant is 0. No inverse.");
        }

        let mut inv = Self::new(self.rows, self.cols);

        for row in 0..self.rows {
            for col in 0..self.cols {
                inv.data[row][col] = self.cofactor(row, col);
            }
        }

        inv.correct();
        inv = inv.transpose();
        inv.apply(|x| x / d);
        inv
    }

    fn swap_rows(&mut self, row: usize) {
        let mut n_r = 0;
        for r in 0..self.rows {
            if self.data[r][0] > 0.0 {
                n_r = r;
                break;
            }
        }
        let temp: Vec<f64> = self.data[row].clone();
        self.data[row] = self.data[n_r].clone();
        self.data[n_r] = temp;
    }

    fn correct(&mut self) {
        for row in 0..self.rows {
            for col in 0..self.cols {
                let elem = self.data[row][col];
                if elem == -0.0 {
                    self.data[row][col] = 0.0;
                }
                let floored = elem.floor();
                if elem - floored > 0.9999999 {
                    self.data[row][col] = elem.round();
                }
                if elem > 0.0 && elem < 0.000001 {
                    self.data[row][col] = 0.0;
                }
                if elem < 0.0 && elem > -0.00001 {
                    self.data[row][col] = 0.0;
                }
            }
        }
    }
}

<<<<<<< HEAD
=======
impl Display for Matrix {
    fn fmt(&self, f: &mut std::fmt::Formatter<'_>) -> std::fmt::Result {
        for v in self.data.iter() {
            writeln!(f, "{:?}", v)?;
        }

        Ok(())
    }
}

>>>>>>> f10900b3
#[cfg(test)]
mod tests {
    use super::*;

    #[test]
    fn test_from_string() {
        let m = Matrix::from_string("1 2 3 ; 4 5 6");
        let expected = Matrix {
            rows: 2,
            cols: 3,
            data: vec![vec![1.0, 2.0, 3.0], vec![4.0, 5.0, 6.0]],
        };

        assert!(m == expected);
    }

    #[test]
    fn test_display() {
        let m = Matrix::from_string("1 2 3 ; 4 5 6");
        
        assert_eq!("[1.0, 2.0, 3.0]\n[4.0, 5.0, 6.0]\n", m.to_string())
    }
}<|MERGE_RESOLUTION|>--- conflicted
+++ resolved
@@ -263,8 +263,6 @@
     }
 }
 
-<<<<<<< HEAD
-=======
 impl Display for Matrix {
     fn fmt(&self, f: &mut std::fmt::Formatter<'_>) -> std::fmt::Result {
         for v in self.data.iter() {
@@ -275,7 +273,6 @@
     }
 }
 
->>>>>>> f10900b3
 #[cfg(test)]
 mod tests {
     use super::*;
